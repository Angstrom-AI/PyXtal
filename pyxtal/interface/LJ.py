--- conflicted
+++ resolved
@@ -1,11 +1,7 @@
 import numpy as np
 from time import time
 from pymatgen.core.lattice import Lattice
-<<<<<<< HEAD
 from pyxtal.operations import *
-=======
-from pyxtal.operations import apply_ops, apply_ops_diagonal
->>>>>>> 784cca60
 
 eV2GPa = 160.217
 GPa2eV = 1.0/eV2GPa
@@ -142,7 +138,7 @@
         #Symmetrize the force
         if self.symmetrize:
             # f[:3, :] is the gradient for force, need to symmetrize it as well
-            f[:3, :] = self.symmetrized_stress(f[:3, :])
+            # f[:3, :] = 
             f[3:, :] = self.symmetrized_force(f[3:, :])
         #f[0,1:] = 0
         #f[1,0] = 0
@@ -163,8 +159,8 @@
         self.struc.frac_coords = np.dot(pos[3:, :], np.linalg.inv(pos[:3, :]))
         self.volume = np.linalg.det(pos[:3, :])
         #Symmetrize positions
-        if self.symmetrize:
-            self.pos = self.symmetrized_coords(self.pos)
+        #if self.symmetrize:
+        #    self.pos = self.symmetrized_coords(self.pos)
     
         self.update()
 
@@ -246,9 +242,9 @@
             #Convert to fractional coordinates
             average_point = np.dot(average_point, np.linalg.inv(self.struc.lattice_matrix))
             #For forces, we do not apply translational WP operations, so we truncate the ops
-            matrices = np.array([op.affine_matrix[:3,:3] for op in ws.wp])
+            matrices = np.array([op.affine_matrix[:3][:3] for op in ws.wp])
             #Apply the truncated WP operations to the averaged generating point
-            wp_coords = np.dot(average_point, matrices)
+            wp_coords = apply_ops(average_point, matrices)
             #Convert back to Cartesian coordintes
             wp_coords = np.dot(wp_coords, self.struc.lattice_matrix)
             if len(new_coords) == 0:
@@ -268,14 +264,14 @@
         m2 = np.multiply(stress, snm)
         #Normalize the on-diagonal elements
         indices = self.struc.lattice.stress_indices
-        if len(indices) == 2:
+        if len(indices == 2):
             total = 0
             for index in indices:
                 total += stress[index]        
             value = np.sqrt(total)
             for index in inices:
                 m2[index] = value
-        elif len(indices) == 3:
+        elif len(indices == 3):
             total = 0
             for index in indices:
                 total += stress[index]        
@@ -296,7 +292,7 @@
         sg =  get_symmetry_dataset(struc)['number']
         print('\nBefore relaxation Space group: {:4d}  Energy: {:12.4}  Enthalpy: {:12.4}\n'.format(sg, eng, enth))
     
-        dyn1 = FIRE(crystal, test, f_tol=1e-5, dt=0.2, maxmove=0.2, symmetrize=True)
+        dyn1 = FIRE(crystal, test, f_tol=1e-5, dt=0.2, maxmove=0.2) #, symmetrize=True)
         dyn1.run(500)
         eng, enth, force, stress = test.calc(crystal)
         struc = (dyn1.struc.lattice_matrix, dyn1.struc.frac_coords, [6]*4)
