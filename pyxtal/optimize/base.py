--- conflicted
+++ resolved
@@ -8,14 +8,10 @@
 
 from __future__ import annotations
 
+import logging
 import os
 from time import time
-<<<<<<< HEAD
 from typing import TYPE_CHECKING
-=======
-from typing import Optional, Union
-import logging
->>>>>>> 6f1f37a5
 
 import numpy as np
 import pymatgen.analysis.structure_matcher as sm
@@ -106,7 +102,7 @@
             self.N_torsion += len(find_rotor_from_smile(smi)) * int(max([comp, 1]))
 
         # Crystal information
-        self.sg = [sg] if type(sg) == int or type(sg) == np.int64 else sg
+        self.sg = [sg] if isinstance(sg, (int, np.int64)) else sg
         self.use_hall = use_hall
         self.factor = factor
         self.sites = sites
@@ -117,7 +113,7 @@
 
         # Generation and Optimization
         self.workdir = workdir
-        self.log_file = self.workdir + '/loginfo'
+        self.log_file = self.workdir + "/loginfo"
         self.ncpu = N_cpu
         self.skip_ani = skip_ani
         self.randomizer = randomizer
@@ -136,7 +132,7 @@
             self.parameters = ForceFieldParameters(self.smiles, style=ff_style, f_coef=1.0, s_coef=1.0, ncpu=self.ncpu)
 
             # Preload two set for FF parameters 1 for opt and 2 for refinement
-            if type(self.ff_parameters) == list:
+            if isinstance(self.ff_parameters, list):
                 assert len(self.ff_parameters) == 2
                 for para_file in self.ff_parameters:
                     if not os.path.exists(para_file):
@@ -178,9 +174,7 @@
 
         # Setup logger
         logging.getLogger().handlers.clear()
-        logging.basicConfig(format = "%(asctime)s| %(message)s",
-                filename = self.log_file,
-                level = logging.INFO)
+        logging.basicConfig(format="%(asctime)s| %(message)s", filename=self.log_file, level=logging.INFO)
         self.logging = logging
 
     def __str__(self):
@@ -201,7 +195,7 @@
 
         if self.parameters is not None:
             s += f"ff_style  : {self.ff_style:s}\n"
-            if type(self.ff_parameters) == list:
+            if isinstance(self.ff_parameters, list):
                 for para in self.ff_parameters:
                     s += f"ff_params : {para:s}\n"
             else:
