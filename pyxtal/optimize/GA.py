"""
Global Optimizer
"""

from concurrent.futures import ProcessPoolExecutor
from random import sample
from time import time
from typing import Optional, Union

import numpy as np

from pyxtal.lattice import Lattice
from pyxtal.molecule import pyxtal_molecule
from pyxtal.optimize.base import GlobalOptimize
from pyxtal.optimize.common import optimizer_par, optimizer_single
from pyxtal.representation import representation


class GA(GlobalOptimize):
    """
    Standard Genetic algorithm

    Args:
        smiles (str): smiles string
        workdir (str): path of working directory
        sg (int or list): space group number or list of spg numbers
        tag (string): job prefix
        ff_opt (bool): activate on the fly FF mode
        ff_style (str): automated force style (`gaff` or `openff`)
        ff_parameters (str or list): ff parameter xml file or list
        reference_file (str): path of reference xml data for FF training
        N_gen (int): number of generation (default: `10`)
        N_pop (int): number of populations (default: `10`)
        fracs (list): fractions for each variation (default: `[0.5, 0.5, 0.0]`)
        N_cpu (int): number of cpus for parallel calculation (default: `1`)
        cif (str): cif file name to store all structure information
        block: block mode
        num_block: list of blocks
        compositions: list of composition, (default is [1]*Num_mol)
        lattice (bool): whether or not supply the lattice
        torsions: list of torsion angle
        molecules (list): list of pyxtal_molecule objects
        sites (list): list of wp sites, e.g., [['4a']]
        use_hall (bool): whether or not use hall number (default: False)
        skip_ani (bool): whether or not use ani or not (default: True)
        eng_cutoff (float): the cutoff energy for FF training
        E_max (float): maximum energy defined as an invalid structure
        verbose (bool): show more details
    """

    def __init__(
        self,
        smiles: str,
        workdir: str,
        sg: Union[int, list],
        tag: str,
        info: Optional[dict[any, any]] = None,
        ff_opt: bool = False,
        ff_style: str = "openff",
        ff_parameters: str = "parameters.xml",
        reference_file: str = "references.xml",
        ref_criteria: Optional[dict[any, any]] = None,
        N_gen: int = 10,
        N_pop: int = 10,
        fracs: Optional[list] = None,
        N_cpu: int = 1,
        cif: Optional[str] = None,
        block: Optional[list[any]] = None,
        num_block: Optional[list[any]] = None,
        composition: Optional[list[any]] = None,
        lattice: Optional[Lattice] = None,
        torsions: Optional[list[any]] = None,
        molecules: Optional[list[pyxtal_molecule]] = None,
        sites: Optional[list[any]] = None,
        use_hall: bool = False,
        skip_ani: bool = True,
        factor: float = 1.1,
        eng_cutoff: float = 5.0,
        E_max: float = 1e10,
        verbose: bool = False,
    ):
        # GA parameters:
        if fracs is None:
            fracs = [0.6, 0.4, 0.0]
        self.N_gen = N_gen
        self.N_pop = N_pop
        self.fracs = np.array(fracs)
        self.verbose = verbose

        # initialize other base parameters
        GlobalOptimize.__init__(
            self,
            smiles,
            workdir,
            sg,
            tag,
            info,
            ff_opt,
            ff_style,
            ff_parameters,
            reference_file,
            ref_criteria,
            N_cpu,
            cif,
            block,
            num_block,
            composition,
            lattice,
            torsions,
            molecules,
            sites,
            use_hall,
            skip_ani,
            factor,
            eng_cutoff,
            E_max,
        )

        print(self.full_str())

    def full_str(self):
        s = str(self)
        s += "\nMethod    : Genetic Algorithm"
        s += f"\nGeneration: {self.N_gen:4d}"
        s += f"\nPopulation: {self.N_pop:4d}"
        s += "\nFraction  : {:4.2f} {:4.2f} {:4.2f}".format(*self.fracs)
        # The rest base information from now on
        return s

    def run(self, ref_pmg=None, ref_eng=None, ref_pxrd=None):
        """
        The main code to run GA prediction

        Args:
            ref_pmg: reference pmg structure
            ref_eng: reference energy
            ref_pxrd: reference pxrd profile in 2D array

        Returns:
            (generation, np.min(engs), None, None, None, 0, len(engs))
        """
        if ref_pmg is not None:
            ref_pmg.remove_species("H")

        self.best_reps = []
        self.reps = []
        self.engs = []

        # Related to the FF optimization
        N_added = 0

        for gen in range(self.N_gen):
            print(f"\nGeneration {gen:d} starts")
            self.generation = gen + 1
            t0 = time()

            # lists for structure information
            current_reps = [None] * self.N_pop
            current_matches = [False] * self.N_pop if ref_pxrd is None else [0.0] * self.N_pop
            current_engs = [self.E_max] * self.N_pop
            current_xtals = [None] * self.N_pop
            current_tags = ["Random"] * self.N_pop

            # Set up the origin for new structures
            if gen > 0:
                N_pops = [int(self.N_pop * i) for i in self.fracs]
                count = N_pops[0]

                for _sub_pop in range(N_pops[1]):
                    id = self._selTournament(engs)
                    xtal = prev_xtals[id]
                    current_tags[count] = "Mutation"
                    if xtal is None:
                        print(id)
                        print(len(engs))
                        print(engs)
                        print(len(prev_xtals))
                        print(prev_xtals)
                        raise ValueError("Problem in selection")
                    current_xtals[count] = xtal
                    count += 1

                # Not Working
                for _sub_pop in range(N_pops[2]):
                    xtal1 = prev_xtals[self.selTournament(engs)]
                    xtal2 = prev_xtals[self.selTournament(engs)]
                    current_tags[count] = "Crossover"
                    current_xtals[count] = self._crossover(xtal1, xtal2)
                    count += 1

            # Local optimization
            args = [
                self.randomizer,
                self.optimizer,
                self.smiles,
                self.block,
                self.num_block,
                self.atom_info,
                self.workdir + "/" + "calc",
                self.sg,
                self.composition,
                self.lattice,
                self.torsions,
                self.molecules,
                self.sites,
                ref_pmg,
                self.matcher,
                ref_pxrd,
                self.use_hall,
                self.skip_ani,
            ]

            gen_results = [None] * len(current_xtals)
            if self.ncpu == 1:
                for pop in range(len(current_xtals)):
                    xtal = current_xtals[pop]
                    job_tag = self.tag + "-g" + str(gen) + "-p" + str(pop)
                    mutated = xtal is not None
                    my_args = [xtal, pop, mutated, job_tag, *args]
                    gen_results[pop] = optimizer_single(*tuple(my_args))

            else:
                # parallel process
                N_cycle = int(np.ceil(self.N_pop / self.ncpu))
                args_lists = []
                for i in range(self.ncpu):
                    id1 = i * N_cycle
                    id2 = min([id1 + N_cycle, len(current_xtals)])
                    # os.makedirs(folder, exist_ok=True)
                    ids = range(id1, id2)
                    job_tags = [self.tag + "-g" + str(gen) + "-p" + str(id) for id in ids]
                    xtals = current_xtals[id1:id2]
                    mutates = [xtal is not None for xtal in xtals]
                    my_args = [xtals, ids, mutates, job_tags, *args]
                    args_lists.append(tuple(my_args))

                with ProcessPoolExecutor(max_workers=self.ncpu) as executor:
                    results = [executor.submit(optimizer_par, *p) for p in args_lists]
                    # loop each cpu
                    for result in results:
                        # loop each pop
                        for res in result.result():
                            (id, xtal, match) = res
                            gen_results[id] = (xtal, match)

            # Summary and Ranking
            for id, res in enumerate(gen_results):
                (xtal, match) = res

                if xtal is not None:
                    current_xtals[id] = xtal
                    rep = xtal.get_1D_representation()
                    current_reps[id] = rep.x
                    current_engs[id] = xtal.energy / sum(xtal.numMols)
                    current_matches[id] = match

                    # Don't write bad structure
                    if self.cif is not None and xtal.energy < 9999:
                        if self.verbose:
                            print("Add qualified structure", id, xtal.energy)
                        with open(self.workdir + "/" + self.cif, "a+") as f:
                            label = self.tag + "-g" + str(gen) + "-p" + str(id)
                            f.writelines(xtal.to_file(header=label))
                        # else:
                        #    print("Neglect bad structure", id, xtal.energy)
                    self.engs.append(xtal.energy / sum(xtal.numMols))
                    # print(output)

            print(f"Generation {gen:d} finishes")  # ; import sys; sys.exit()
            t1 = time()

            # Apply Gaussian
            if ref_pxrd is None:
                engs = self._apply_gaussian(current_reps, current_engs)
            else:
                engs = self._apply_gaussian(current_reps, -1 * np.array(current_matches))

            # Store the best structures
            count = 0
            xtals = []
            ids = np.argsort(engs)
            for id in ids:
                xtal = current_xtals[id]
                rep = current_reps[id]
                eng = current_engs[id]
                tag = current_tags[id]
                if self.new_struc(xtal, xtals):
                    xtals.append(xtal)
                    self.best_reps.append(rep)
                    d_rep = representation(rep, self.smiles)
                    strs = d_rep.to_string(None, eng, tag)
                    out = f"{gen:3d} {strs:s} Top"
                    if ref_pxrd is not None:
                        out += f" {current_matches[id]:6.3f}"
                    print(out)
                    count += 1
                if count == 3:
                    break

            t2 = time()
            gen_out = f"Gen{gen:3d} time usage: "
            gen_out += f"{t1 - t0:5.1f}[Calc] {t2 - t1:5.1f}[Proc]"
            print(gen_out)

            # Save the reps for next move

            self.min_energy = np.min(np.array(self.engs))
            self.N_struc = len(self.engs)

            # Update the FF parameters if necessary
            # import sys; sys.exit()
            if self.ff_opt:
                N_max = min([int(self.N_pop * 0.6), 50])
                ids = np.argsort(engs)
                xtals = self.select_xtals(current_xtals, ids, N_max)
                print("Select Good structures for FF optimization", len(xtals))
                N_added = self.ff_optimization(xtals, N_added)

<<<<<<< HEAD
            else:
                match = self.early_termination(current_xtals,
                                               current_matches,
                                               current_engs,
                                               current_tags,
                                               ref_pmg,
                                               ref_eng)
                if match is not None:
                    print("Early termination")
                    return match
=======
            elif match is not None:
                match = self.early_termination(
                    current_xtals, current_matches, current_engs, current_tags, ref_pmg, ref_eng
                )
                print("Early termination")
                return
>>>>>>> 168468b1

        return

    def _selTournament(self, fitness, factor=0.35):
        """
        Select the best individual among *tournsize* randomly chosen
        individuals, *k* times. The list returned contains
        references to the input *individuals*.
        """
        IDs = sample(set(range(len(fitness))), int(len(fitness) * factor))
        min_fit = np.argmin(fitness[IDs])
        return IDs[min_fit]

    def _crossover(self, x1, x2):
        """
        How to design this?
        """
        raise NotImplementedError


if __name__ == "__main__":
    import argparse
    import os

    from pyxtal.db import database

    parser = argparse.ArgumentParser()
    parser.add_argument(
        "-g",
        "--gen",
        dest="gen",
        type=int,
        default=10,
        help="Number of generation, optional",
    )
    parser.add_argument(
        "-p",
        "--pop",
        dest="pop",
        type=int,
        default=10,
        help="Population size, optional",
    )
    parser.add_argument("-n", "--ncpu", dest="ncpu", type=int, default=1, help="cpu number, optional")
    parser.add_argument("--ffopt", action="store_true", help="enable ff optimization")

    options = parser.parse_args()
    gen = options.gen
    pop = options.pop
    ncpu = options.ncpu
    ffopt = options.ffopt
    db_name, name = "pyxtal/database/test.db", "ACSALA"
    wdir = name
    os.makedirs(wdir, exist_ok=True)
    os.makedirs(wdir + "/calc", exist_ok=True)

    db = database(db_name)
    row = db.get_row(name)
    xtal = db.get_pyxtal(name)
    smile, wt, spg = row.mol_smi, row.mol_weight, row.space_group.replace(" ", "")
    chm_info = None
    if not ffopt:
        if "charmm_info" in row.data:
            # prepare charmm input
            chm_info = row.data["charmm_info"]
            prm = open(wdir + "/calc/pyxtal.prm", "w")
            prm.write(chm_info["prm"])
            prm.close()
            rtf = open(wdir + "/calc/pyxtal.rtf", "w")
            rtf.write(chm_info["rtf"])
            rtf.close()
        else:
            # Make sure we generate the initial guess from ambertools
            if os.path.exists("parameters.xml"):
                os.remove("parameters.xml")
    # load reference xtal
    pmg0 = xtal.to_pymatgen()
    if xtal.has_special_site():
        xtal = xtal.to_subgroup()

    # GA run
    t0 = time()
    ga = GA(
        smile,
        wdir,
        xtal.group.number,
        name.lower(),
        info=chm_info,
        ff_style="openff",  #'gaff',
        ff_opt=ffopt,
        N_gen=gen,
        N_pop=pop,
        N_cpu=ncpu,
        cif="pyxtal.cif",
    )

    match = ga.run(pmg0)
    if match is not None:
        eng = match["energy"]
        tmp = "{:}/{:}".format(match["rank"], ga.N_struc)
        mytag = "True[{:}] {:10s}".format(match["tag"], tmp)
        mytag += "{:5.2f}{:5.2f}".format(match["l_rms"], match["a_rms"])
    else:
        eng = ga.min_energy
        tmp = f"0/{ga.N_struc}"
        mytag = f"False   {tmp:10s}"

    t1 = int((time() - t0) / 60)
    strs = f"Final {name:8s} {spg:8s} {t1:3d}m"
    strs += f" {ga.generation:3d}[{ga.N_torsion:2d}] {wt:6.1f}"
    strs += f"{eng:12.3f} {mytag:30s} {smile:s}"
    print(strs)<|MERGE_RESOLUTION|>--- conflicted
+++ resolved
@@ -316,7 +316,6 @@
                 print("Select Good structures for FF optimization", len(xtals))
                 N_added = self.ff_optimization(xtals, N_added)
 
-<<<<<<< HEAD
             else:
                 match = self.early_termination(current_xtals,
                                                current_matches,
@@ -327,14 +326,6 @@
                 if match is not None:
                     print("Early termination")
                     return match
-=======
-            elif match is not None:
-                match = self.early_termination(
-                    current_xtals, current_matches, current_engs, current_tags, ref_pmg, ref_eng
-                )
-                print("Early termination")
-                return
->>>>>>> 168468b1
 
         return
 
